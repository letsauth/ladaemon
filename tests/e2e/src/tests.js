--- conflicted
+++ resolved
@@ -56,8 +56,7 @@
 
   const textElement = await driver.findElement(By.tagName("p"));
   const text = await textElement.getText();
-<<<<<<< HEAD
-  assert.equal(text, "Verified email address john.doe@example.com!");
+  assert.equal(text, JOHN_EMAIL);
 
   // Ensure the link no longer works.
   await driver.get(url);
@@ -65,8 +64,6 @@
   const introElement = await driver.findElement(By.className("head"));
   const intro = await introElement.getText();
   assert.equal(intro, "The session has expired.");
-=======
-  assert.equal(text, JOHN_EMAIL);
 });
 
 test("can omit email scope", async ({ driver, relyingParty }) => {
@@ -103,7 +100,6 @@
   });
   await driver.get(authUrl);
   await driver.wait(until.titleIs(RP_GOT_ERROR_TITLE), TIMEOUT);
->>>>>>> 81a1d971
 });
 
 module.exports = async ctx => {
